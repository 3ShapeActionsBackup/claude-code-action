--- conflicted
+++ resolved
@@ -127,13 +127,10 @@
         USE_STICKY_COMMENT: ${{ inputs.use_sticky_comment }}
         DEFAULT_WORKFLOW_TOKEN: ${{ github.token }}
         USE_COMMIT_SIGNING: ${{ inputs.use_commit_signing }}
-<<<<<<< HEAD
         ADDITIONAL_PERMISSIONS: ${{ inputs.additional_permissions }}
         CLAUDE_ARGS: ${{ inputs.claude_args }}
         MCP_CONFIG: ${{ inputs.mcp_config }}
-=======
         ALL_INPUTS: ${{ toJson(inputs) }}
->>>>>>> 68b7ca37
 
     - name: Install Base Action Dependencies
       if: steps.prepare.outputs.contains_trigger == 'true'
