![Claude Code Action responding to a comment](https://github.com/user-attachments/assets/1d60c2e9-82ed-4ee5-b749-f9e021c85f4d)

# Claude Code Action

A general-purpose [Claude Code](https://claude.ai/code) action for GitHub PRs and issues that can answer questions and implement code changes. This action listens for a trigger phrase in comments and activates Claude act on the request. It supports multiple authentication methods including Anthropic direct API, Amazon Bedrock, and Google Vertex AI.

## Features

- 🤖 **Interactive Code Assistant**: Claude can answer questions about code, architecture, and programming
- 🔍 **Code Review**: Analyzes PR changes and suggests improvements
- ✨ **Code Implementation**: Can implement simple fixes, refactoring, and even new features
- 💬 **PR/Issue Integration**: Works seamlessly with GitHub comments and PR reviews
- 🛠️ **Flexible Tool Access**: Access to GitHub APIs and file operations (additional tools can be enabled via configuration)
- 📋 **Progress Tracking**: Visual progress indicators with checkboxes that dynamically update as Claude completes tasks
- 🏃 **Runs on Your Infrastructure**: The action executes entirely on your own GitHub runner (Anthropic API calls go to your chosen provider)

## Quickstart

The easiest way to set up this action is through [Claude Code](https://claude.ai/code) in the terminal. Just open `claude` and run `/install-github-app`.

This command will guide you through setting up the GitHub app and required secrets.

**Note**:

- You must be a repository admin to install the GitHub app and add secrets
- This quickstart method is only available for direct Anthropic API users. If you're using AWS Bedrock, please see the instructions below.

### Manual Setup (Direct API)

**Requirements**: You must be a repository admin to complete these steps.

1. Install the Claude GitHub app to your repository: https://github.com/apps/claude
2. Add authentication to your repository secrets ([Learn how to use secrets in GitHub Actions](https://docs.github.com/en/actions/security-for-github-actions/security-guides/using-secrets-in-github-actions)):
   - Either `ANTHROPIC_API_KEY` for API key authentication
   - Or `CLAUDE_CODE_OAUTH_TOKEN` for OAuth token authentication (Pro and Max users can generate this by running `claude setup-token` locally)
3. Copy the workflow file from [`examples/claude.yml`](./examples/claude.yml) into your repository's `.github/workflows/`

### Using a Custom GitHub App

If you prefer not to install the official Claude app, you can create your own GitHub App to use with this action. This gives you complete control over permissions and access.

**When you may want to use a custom GitHub App:**

- You need more restrictive permissions than the official app
- Organization policies prevent installing third-party apps
- You're using AWS Bedrock or Google Vertex AI

**Steps to create and use a custom GitHub App:**

1. **Create a new GitHub App:**

   - Go to https://github.com/settings/apps (for personal apps) or your organization's settings
   - Click "New GitHub App"
   - Configure the app with these minimum permissions:
     - **Repository permissions:**
       - Contents: Read & Write
       - Issues: Read & Write
       - Pull requests: Read & Write
     - **Account permissions:** None required
   - Set "Where can this GitHub App be installed?" to your preference
   - Create the app

2. **Generate and download a private key:**

   - After creating the app, scroll down to "Private keys"
   - Click "Generate a private key"
   - Download the `.pem` file (keep this secure!)

3. **Install the app on your repository:**

   - Go to the app's settings page
   - Click "Install App"
   - Select the repositories where you want to use Claude

4. **Add the app credentials to your repository secrets:**

   - Go to your repository's Settings → Secrets and variables → Actions
   - Add these secrets:
     - `APP_ID`: Your GitHub App's ID (found in the app settings)
     - `APP_PRIVATE_KEY`: The contents of the downloaded `.pem` file

5. **Update your workflow to use the custom app:**

   ```yaml
   name: Claude with Custom App
   on:
     issue_comment:
       types: [created]
     # ... other triggers

   jobs:
     claude-response:
       runs-on: ubuntu-latest
       steps:
         # Generate a token from your custom app
         - name: Generate GitHub App token
           id: app-token
           uses: actions/create-github-app-token@v1
           with:
             app-id: ${{ secrets.APP_ID }}
             private-key: ${{ secrets.APP_PRIVATE_KEY }}

         # Use Claude with your custom app's token
         - uses: anthropics/claude-code-action@beta
           with:
             anthropic_api_key: ${{ secrets.ANTHROPIC_API_KEY }}
             github_token: ${{ steps.app-token.outputs.token }}
             # ... other configuration
   ```

**Important notes:**

- The custom app must have read/write permissions for Issues, Pull Requests, and Contents
- Your app's token will have the exact permissions you configured, nothing more

For more information on creating GitHub Apps, see the [GitHub documentation](https://docs.github.com/en/apps/creating-github-apps).

## 📚 FAQ

Having issues or questions? Check out our [Frequently Asked Questions](./FAQ.md) for solutions to common problems and detailed explanations of Claude's capabilities and limitations.

## Usage

Add a workflow file to your repository (e.g., `.github/workflows/claude.yml`):

```yaml
name: Claude Assistant
on:
  issue_comment:
    types: [created]
  pull_request_review_comment:
    types: [created]
  issues:
    types: [opened, assigned, labeled]
  pull_request_review:
    types: [submitted]

jobs:
  claude-response:
    runs-on: ubuntu-latest
    steps:
      - uses: anthropics/claude-code-action@beta
        with:
          anthropic_api_key: ${{ secrets.ANTHROPIC_API_KEY }}
          # Or use OAuth token instead:
          # claude_code_oauth_token: ${{ secrets.CLAUDE_CODE_OAUTH_TOKEN }}
          github_token: ${{ secrets.GITHUB_TOKEN }}
          # Optional: add custom trigger phrase (default: @claude)
          # trigger_phrase: "/claude"
          # Optional: add assignee trigger for issues
          # assignee_trigger: "claude"
          # Optional: add label trigger for issues
          # label_trigger: "claude"
          # Optional: add custom environment variables (YAML format)
          # claude_env: |
          #   NODE_ENV: test
          #   DEBUG: true
          #   API_URL: https://api.example.com
          # Optional: limit the number of conversation turns
          # max_turns: "5"
          # Optional: grant additional permissions (requires corresponding GitHub token permissions)
          # additional_permissions: |
          #   actions: read
```

## Inputs

| Input                     | Description                                                                                                          | Required | Default   |
| ------------------------- | -------------------------------------------------------------------------------------------------------------------- | -------- | --------- |
| `anthropic_api_key`       | Anthropic API key (required for direct API, not needed for Bedrock/Vertex)                                           | No\*     | -         |
| `claude_code_oauth_token` | Claude Code OAuth token (alternative to anthropic_api_key)                                                           | No\*     | -         |
| `direct_prompt`           | Direct prompt for Claude to execute automatically without needing a trigger (for automated workflows)                | No       | -         |
| `base_branch`             | The base branch to use for creating new branches (e.g., 'main', 'develop')                                           | No       | -         |
| `max_turns`               | Maximum number of conversation turns Claude can take (limits back-and-forth exchanges)                               | No       | -         |
| `timeout_minutes`         | Timeout in minutes for execution                                                                                     | No       | `30`      |
| `use_sticky_comment`      | Use just one comment to deliver PR comments (only applies for pull_request event workflows)                          | No       | `false`   |
| `github_token`            | GitHub token for Claude to operate with. **Only include this if you're connecting a custom GitHub app of your own!** | No       | -         |
| `model`                   | Model to use (provider-specific format required for Bedrock/Vertex)                                                  | No       | -         |
| `fallback_model`          | Enable automatic fallback to specified model when primary model is unavailable                                       | No       | -         |
| `anthropic_model`         | **DEPRECATED**: Use `model` instead. Kept for backward compatibility.                                                | No       | -         |
| `use_bedrock`             | Use Amazon Bedrock with OIDC authentication instead of direct Anthropic API                                          | No       | `false`   |
| `use_vertex`              | Use Google Vertex AI with OIDC authentication instead of direct Anthropic API                                        | No       | `false`   |
| `allowed_tools`           | Additional tools for Claude to use (the base GitHub tools will always be included)                                   | No       | ""        |
| `disallowed_tools`        | Tools that Claude should never use                                                                                   | No       | ""        |
| `custom_instructions`     | Additional custom instructions to include in the prompt for Claude                                                   | No       | ""        |
| `mcp_config`              | Additional MCP configuration (JSON string) that merges with the built-in GitHub MCP servers                          | No       | ""        |
| `assignee_trigger`        | The assignee username that triggers the action (e.g. @claude). Only used for issue assignment                        | No       | -         |
| `label_trigger`           | The label name that triggers the action when applied to an issue (e.g. "claude")                                     | No       | -         |
| `trigger_phrase`          | The trigger phrase to look for in comments, issue/PR bodies, and issue titles                                        | No       | `@claude` |
| `branch_prefix`           | The prefix to use for Claude branches (defaults to 'claude/', use 'claude-' for dash format)                         | No       | `claude/` |
| `claude_env`              | Custom environment variables to pass to Claude Code execution (YAML format)                                          | No       | ""        |
| `settings`                | Claude Code settings as JSON string or path to settings JSON file                                                    | No       | ""        |
| `additional_permissions`  | Additional permissions to enable. Currently supports 'actions: read' for viewing workflow results                    | No       | ""        |
<<<<<<< HEAD
| `allowed_domains`         | Restrict network access to these domains only (newline-separated).                                                   | No       | ""        |
=======
| `use_commit_signing`      | Enable commit signing using GitHub's commit signature verification. When false, Claude uses standard git commands    | No       | `false`   |
>>>>>>> bf2400d4

\*Required when using direct Anthropic API (default and when not using Bedrock or Vertex)

> **Note**: This action is currently in beta. Features and APIs may change as we continue to improve the integration.

### Using Custom MCP Configuration

The `mcp_config` input allows you to add custom MCP (Model Context Protocol) servers to extend Claude's capabilities. These servers merge with the built-in GitHub MCP servers.

#### Basic Example: Adding a Sequential Thinking Server

```yaml
- uses: anthropics/claude-code-action@beta
  with:
    anthropic_api_key: ${{ secrets.ANTHROPIC_API_KEY }}
    mcp_config: |
      {
        "mcpServers": {
          "sequential-thinking": {
            "command": "npx",
            "args": [
              "-y",
              "@modelcontextprotocol/server-sequential-thinking"
            ]
          }
        }
      }
    allowed_tools: "mcp__sequential-thinking__sequentialthinking" # Important: Each MCP tool from your server must be listed here, comma-separated
    # ... other inputs
```

#### Passing Secrets to MCP Servers

For MCP servers that require sensitive information like API keys or tokens, use GitHub Secrets in the environment variables:

```yaml
- uses: anthropics/claude-code-action@beta
  with:
    anthropic_api_key: ${{ secrets.ANTHROPIC_API_KEY }}
    mcp_config: |
      {
        "mcpServers": {
          "custom-api-server": {
            "command": "npx",
            "args": ["-y", "@example/api-server"],
            "env": {
              "API_KEY": "${{ secrets.CUSTOM_API_KEY }}",
              "BASE_URL": "https://api.example.com"
            }
          }
        }
      }
    # ... other inputs
```

#### Using Python MCP Servers with uv

For Python-based MCP servers managed with `uv`, you need to specify the directory containing your server:

```yaml
- uses: anthropics/claude-code-action@beta
  with:
    anthropic_api_key: ${{ secrets.ANTHROPIC_API_KEY }}
    mcp_config: |
      {
        "mcpServers": {
          "my-python-server": {
            "type": "stdio",
            "command": "uv",
            "args": [
              "--directory",
              "${{ github.workspace }}/path/to/server/",
              "run",
              "server_file.py"
            ]
          }
        }
      }
    allowed_tools: "my-python-server__<tool_name>" # Replace <tool_name> with your server's tool names
    # ... other inputs
```

For example, if your Python MCP server is at `mcp_servers/weather.py`, you would use:

```yaml
"args":
  ["--directory", "${{ github.workspace }}/mcp_servers/", "run", "weather.py"]
```

**Important**:

- Always use GitHub Secrets (`${{ secrets.SECRET_NAME }}`) for sensitive values like API keys, tokens, or passwords. Never hardcode secrets directly in the workflow file.
- Your custom servers will override any built-in servers with the same name.

## Examples

### Ways to Tag @claude

These examples show how to interact with Claude using comments in PRs and issues. By default, Claude will be triggered anytime you mention `@claude`, but you can customize the exact trigger phrase using the `trigger_phrase` input in the workflow.

Claude will see the full PR context, including any comments.

#### Ask Questions

Add a comment to a PR or issue:

```
@claude What does this function do and how could we improve it?
```

Claude will analyze the code and provide a detailed explanation with suggestions.

#### Request Fixes

Ask Claude to implement specific changes:

```
@claude Can you add error handling to this function?
```

#### Code Review

Get a thorough review:

```
@claude Please review this PR and suggest improvements
```

Claude will analyze the changes and provide feedback.

#### Fix Bugs from Screenshots

Upload a screenshot of a bug and ask Claude to fix it:

```
@claude Here's a screenshot of a bug I'm seeing [upload screenshot]. Can you fix it?
```

Claude can see and analyze images, making it easy to fix visual bugs or UI issues.

### Custom Automations

These examples show how to configure Claude to act automatically based on GitHub events, without requiring manual @mentions.

#### Supported GitHub Events

This action supports the following GitHub events ([learn more GitHub event triggers](https://docs.github.com/en/actions/writing-workflows/choosing-when-your-workflow-runs/events-that-trigger-workflows)):

- `pull_request` - When PRs are opened or synchronized
- `issue_comment` - When comments are created on issues or PRs
- `pull_request_comment` - When comments are made on PR diffs
- `issues` - When issues are opened or assigned
- `pull_request_review` - When PR reviews are submitted
- `pull_request_review_comment` - When comments are made on PR reviews
- `repository_dispatch` - Custom events triggered via API (coming soon)
- `workflow_dispatch` - Manual workflow triggers (coming soon)

#### Automated Documentation Updates

Automatically update documentation when specific files change (see [`examples/claude-pr-path-specific.yml`](./examples/claude-pr-path-specific.yml)):

```yaml
on:
  pull_request:
    paths:
      - "src/api/**/*.ts"

steps:
  - uses: anthropics/claude-code-action@beta
    with:
      direct_prompt: |
        Update the API documentation in README.md to reflect
        the changes made to the API endpoints in this PR.
```

When API files are modified, Claude automatically updates your README with the latest endpoint documentation and pushes the changes back to the PR, keeping your docs in sync with your code.

#### Author-Specific Code Reviews

Automatically review PRs from specific authors or external contributors (see [`examples/claude-review-from-author.yml`](./examples/claude-review-from-author.yml)):

```yaml
on:
  pull_request:
    types: [opened, synchronize]

jobs:
  review-by-author:
    if: |
      github.event.pull_request.user.login == 'developer1' ||
      github.event.pull_request.user.login == 'external-contributor'
    steps:
      - uses: anthropics/claude-code-action@beta
        with:
          direct_prompt: |
            Please provide a thorough review of this pull request.
            Pay extra attention to coding standards, security practices,
            and test coverage since this is from an external contributor.
```

Perfect for automatically reviewing PRs from new team members, external contributors, or specific developers who need extra guidance.

## How It Works

1. **Trigger Detection**: Listens for comments containing the trigger phrase (default: `@claude`) or issue assignment to a specific user
2. **Context Gathering**: Analyzes the PR/issue, comments, code changes
3. **Smart Responses**: Either answers questions or implements changes
4. **Branch Management**: Creates new PRs for human authors, pushes directly for Claude's own PRs
5. **Communication**: Posts updates at every step to keep you informed

This action is built on top of [`anthropics/claude-code-base-action`](https://github.com/anthropics/claude-code-base-action).

## Capabilities and Limitations

### What Claude Can Do

- **Respond in a Single Comment**: Claude operates by updating a single initial comment with progress and results
- **Answer Questions**: Analyze code and provide explanations
- **Implement Code Changes**: Make simple to moderate code changes based on requests
- **Prepare Pull Requests**: Creates commits on a branch and links back to a prefilled PR creation page
- **Perform Code Reviews**: Analyze PR changes and provide detailed feedback
- **Smart Branch Handling**:
  - When triggered on an **issue**: Always creates a new branch for the work
  - When triggered on an **open PR**: Always pushes directly to the existing PR branch
  - When triggered on a **closed PR**: Creates a new branch since the original is no longer active
- **View GitHub Actions Results**: Can access workflow runs, job logs, and test results on the PR where it's tagged when `actions: read` permission is configured (see [Additional Permissions for CI/CD Integration](#additional-permissions-for-cicd-integration))

### What Claude Cannot Do

- **Submit PR Reviews**: Claude cannot submit formal GitHub PR reviews
- **Approve PRs**: For security reasons, Claude cannot approve pull requests
- **Post Multiple Comments**: Claude only acts by updating its initial comment
- **Execute Commands Outside Its Context**: Claude only has access to the repository and PR/issue context it's triggered in
- **Run Arbitrary Bash Commands**: By default, Claude cannot execute Bash commands unless explicitly allowed using the `allowed_tools` configuration
- **Perform Branch Operations**: Cannot merge branches, rebase, or perform other git operations beyond pushing commits

## Advanced Configuration

### Additional Permissions for CI/CD Integration

The `additional_permissions` input allows Claude to access GitHub Actions workflow information when you grant the necessary permissions. This is particularly useful for analyzing CI/CD failures and debugging workflow issues.

#### Enabling GitHub Actions Access

To allow Claude to view workflow run results, job logs, and CI status:

1. **Grant the necessary permission to your GitHub token**:

   - When using the default `GITHUB_TOKEN`, add the `actions: read` permission to your workflow:

   ```yaml
   permissions:
     contents: write
     pull-requests: write
     issues: write
     actions: read # Add this line
   ```

2. **Configure the action with additional permissions**:

   ```yaml
   - uses: anthropics/claude-code-action@beta
     with:
       anthropic_api_key: ${{ secrets.ANTHROPIC_API_KEY }}
       additional_permissions: |
         actions: read
       # ... other inputs
   ```

3. **Claude will automatically get access to CI/CD tools**:
   When you enable `actions: read`, Claude can use the following MCP tools:
   - `mcp__github_ci__get_ci_status` - View workflow run statuses
   - `mcp__github_ci__get_workflow_run_details` - Get detailed workflow information
   - `mcp__github_ci__download_job_log` - Download and analyze job logs

#### Example: Debugging Failed CI Runs

```yaml
name: Claude CI Helper
on:
  issue_comment:
    types: [created]

permissions:
  contents: write
  pull-requests: write
  issues: write
  actions: read # Required for CI access

jobs:
  claude-ci-helper:
    runs-on: ubuntu-latest
    steps:
      - uses: anthropics/claude-code-action@beta
        with:
          anthropic_api_key: ${{ secrets.ANTHROPIC_API_KEY }}
          additional_permissions: |
            actions: read
          # Now Claude can respond to "@claude why did the CI fail?"
```

**Important Notes**:

- The GitHub token must have the `actions: read` permission in your workflow
- If the permission is missing, Claude will warn you and suggest adding it
- Currently, only `actions: read` is supported, but the format allows for future extensions

### Custom Environment Variables

You can pass custom environment variables to Claude Code execution using the `claude_env` input. This is useful for CI/test setups that require specific environment variables:

```yaml
- uses: anthropics/claude-code-action@beta
  with:
    claude_env: |
      NODE_ENV: test
      CI: true
      DATABASE_URL: postgres://test:test@localhost:5432/test_db
    # ... other inputs
```

The `claude_env` input accepts YAML format where each line defines a key-value pair. These environment variables will be available to Claude Code during execution, allowing it to run tests, build processes, or other commands that depend on specific environment configurations.

### Limiting Conversation Turns

You can use the `max_turns` parameter to limit the number of back-and-forth exchanges Claude can have during task execution. This is useful for:

- Controlling costs by preventing runaway conversations
- Setting time boundaries for automated workflows
- Ensuring predictable behavior in CI/CD pipelines

```yaml
- uses: anthropics/claude-code-action@beta
  with:
    anthropic_api_key: ${{ secrets.ANTHROPIC_API_KEY }}
    max_turns: "5" # Limit to 5 conversation turns
    # ... other inputs
```

When the turn limit is reached, Claude will stop execution gracefully. Choose a value that gives Claude enough turns to complete typical tasks while preventing excessive usage.

### Custom Tools

By default, Claude only has access to:

- File operations (reading, committing, editing files, read-only git commands)
- Comment management (creating/updating comments)
- Basic GitHub operations

Claude does **not** have access to execute arbitrary Bash commands by default. If you want Claude to run specific commands (e.g., npm install, npm test), you must explicitly allow them using the `allowed_tools` configuration:

**Note**: If your repository has a `.mcp.json` file in the root directory, Claude will automatically detect and use the MCP server tools defined there. However, these tools still need to be explicitly allowed via the `allowed_tools` configuration.

```yaml
- uses: anthropics/claude-code-action@beta
  with:
    allowed_tools: |
      Bash(npm install)
      Bash(npm run test)
      Edit
      Replace
      NotebookEditCell
    disallowed_tools: |
      TaskOutput
      KillTask
    # ... other inputs
```

**Note**: The base GitHub tools are always included. Use `allowed_tools` to add additional tools (including specific Bash commands), and `disallowed_tools` to prevent specific tools from being used.

### Custom Model

Use a specific Claude model:

```yaml
- uses: anthropics/claude-code-action@beta
  with:
    # model: "claude-3-5-sonnet-20241022"  # Optional: specify a different model
    # ... other inputs
```

### Network Restrictions

For enhanced security, you can restrict Claude's network access to specific domains only. This feature is particularly useful for:

- Enterprise environments with strict security policies
- Preventing access to external services
- Limiting Claude to only your internal APIs and services

When `allowed_domains` is set, Claude can only access the domains you explicitly list. You'll need to include the appropriate provider domains based on your authentication method.

#### Provider-Specific Examples

##### If using Anthropic API or subscription

```yaml
- uses: anthropics/claude-code-action@beta
  with:
    anthropic_api_key: ${{ secrets.ANTHROPIC_API_KEY }}
    # Or: claude_code_oauth_token: ${{ secrets.CLAUDE_CODE_OAUTH_TOKEN }}
    allowed_domains: |
      .anthropic.com
```

##### If using AWS Bedrock

```yaml
- uses: anthropics/claude-code-action@beta
  with:
    use_bedrock: "true"
    allowed_domains: |
      bedrock.*.amazonaws.com
      bedrock-runtime.*.amazonaws.com
```

##### If using Google Vertex AI

```yaml
- uses: anthropics/claude-code-action@beta
  with:
    use_vertex: "true"
    allowed_domains: |
      *.googleapis.com
      vertexai.googleapis.com
```

#### Common GitHub Domains

In addition to your provider domains, you may need to include GitHub-related domains. For GitHub.com users, common domains include:

```yaml
- uses: anthropics/claude-code-action@beta
  with:
    anthropic_api_key: ${{ secrets.ANTHROPIC_API_KEY }}
    allowed_domains: |
      .anthropic.com  # For Anthropic API
      .github.com
      .githubusercontent.com
      ghcr.io
      .blob.core.windows.net
```

For GitHub Enterprise users, replace the GitHub.com domains above with your enterprise domains (e.g., `.github.company.com`, `packages.company.com`, etc.).

To determine which domains your workflow needs, you can temporarily run without restrictions and monitor the network requests, or check your GitHub Enterprise configuration for the specific services you use.

### Claude Code Settings

You can provide Claude Code settings to customize behavior such as model selection, environment variables, permissions, and hooks. Settings can be provided either as a JSON string or a path to a settings file.

#### Option 1: Settings File

```yaml
- uses: anthropics/claude-code-action@beta
  with:
    settings: "path/to/settings.json"
    # ... other inputs
```

#### Option 2: Inline Settings

```yaml
- uses: anthropics/claude-code-action@beta
  with:
    settings: |
      {
        "model": "claude-opus-4-20250514",
        "env": {
          "DEBUG": "true",
          "API_URL": "https://api.example.com"
        },
        "permissions": {
          "allow": ["Bash", "Read"],
          "deny": ["WebFetch"]
        },
        "hooks": {
          "PreToolUse": [{
            "matcher": "Bash",
            "hooks": [{
              "type": "command",
              "command": "echo Running bash command..."
            }]
          }]
        }
      }
    # ... other inputs
```

The settings support all Claude Code settings options including:

- `model`: Override the default model
- `env`: Environment variables for the session
- `permissions`: Tool usage permissions
- `hooks`: Pre/post tool execution hooks
- And more...

For a complete list of available settings and their descriptions, see the [Claude Code settings documentation](https://docs.anthropic.com/en/docs/claude-code/settings).

**Notes**:

- The `enableAllProjectMcpServers` setting is always set to `true` by this action to ensure MCP servers work correctly.
- If both the `model` input parameter and a `model` in settings are provided, the `model` input parameter takes precedence.
- The `allowed_tools` and `disallowed_tools` input parameters take precedence over `permissions` in settings.
- In a future version, we may deprecate individual input parameters in favor of using the settings file for all configuration.

## Cloud Providers

You can authenticate with Claude using any of these three methods:

1. Direct Anthropic API (default)
2. Amazon Bedrock with OIDC authentication
3. Google Vertex AI with OIDC authentication

For detailed setup instructions for AWS Bedrock and Google Vertex AI, see the [official documentation](https://docs.anthropic.com/en/docs/claude-code/github-actions#using-with-aws-bedrock-%26-google-vertex-ai).

**Note**:

- Bedrock and Vertex use OIDC authentication exclusively
- AWS Bedrock automatically uses cross-region inference profiles for certain models
- For cross-region inference profile models, you need to request and be granted access to the Claude models in all regions that the inference profile uses

### Model Configuration

Use provider-specific model names based on your chosen provider:

```yaml
# For direct Anthropic API (default)
- uses: anthropics/claude-code-action@beta
  with:
    anthropic_api_key: ${{ secrets.ANTHROPIC_API_KEY }}
    # ... other inputs

# For Amazon Bedrock with OIDC
- uses: anthropics/claude-code-action@beta
  with:
    model: "anthropic.claude-3-7-sonnet-20250219-beta:0" # Cross-region inference
    use_bedrock: "true"
    # ... other inputs

# For Google Vertex AI with OIDC
- uses: anthropics/claude-code-action@beta
  with:
    model: "claude-3-7-sonnet@20250219"
    use_vertex: "true"
    # ... other inputs
```

### OIDC Authentication for Bedrock and Vertex

Both AWS Bedrock and GCP Vertex AI require OIDC authentication.

```yaml
# For AWS Bedrock with OIDC
- name: Configure AWS Credentials (OIDC)
  uses: aws-actions/configure-aws-credentials@v4
  with:
    role-to-assume: ${{ secrets.AWS_ROLE_TO_ASSUME }}
    aws-region: us-west-2

- name: Generate GitHub App token
  id: app-token
  uses: actions/create-github-app-token@v2
  with:
    app-id: ${{ secrets.APP_ID }}
    private-key: ${{ secrets.APP_PRIVATE_KEY }}

- uses: anthropics/claude-code-action@beta
  with:
    model: "anthropic.claude-3-7-sonnet-20250219-beta:0"
    use_bedrock: "true"
    # ... other inputs

  permissions:
    id-token: write # Required for OIDC
```

```yaml
# For GCP Vertex AI with OIDC
- name: Authenticate to Google Cloud
  uses: google-github-actions/auth@v2
  with:
    workload_identity_provider: ${{ secrets.GCP_WORKLOAD_IDENTITY_PROVIDER }}
    service_account: ${{ secrets.GCP_SERVICE_ACCOUNT }}

- name: Generate GitHub App token
  id: app-token
  uses: actions/create-github-app-token@v2
  with:
    app-id: ${{ secrets.APP_ID }}
    private-key: ${{ secrets.APP_PRIVATE_KEY }}

- uses: anthropics/claude-code-action@beta
  with:
    model: "claude-3-7-sonnet@20250219"
    use_vertex: "true"
    # ... other inputs

  permissions:
    id-token: write # Required for OIDC
```

## Security

### Access Control

- **Repository Access**: The action can only be triggered by users with write access to the repository
- **No Bot Triggers**: GitHub Apps and bots cannot trigger this action
- **Token Permissions**: The GitHub app receives only a short-lived token scoped specifically to the repository it's operating in
- **No Cross-Repository Access**: Each action invocation is limited to the repository where it was triggered
- **Limited Scope**: The token cannot access other repositories or perform actions beyond the configured permissions

### GitHub App Permissions

The [Claude Code GitHub app](https://github.com/apps/claude) requires these permissions:

- **Pull Requests**: Read and write to create PRs and push changes
- **Issues**: Read and write to respond to issues
- **Contents**: Read and write to modify repository files

### Commit Signing

All commits made by Claude through this action are automatically signed with commit signatures. This ensures the authenticity and integrity of commits, providing a verifiable trail of changes made by the action.

### ⚠️ Authentication Protection

**CRITICAL: Never hardcode your Anthropic API key or OAuth token in workflow files!**

Your authentication credentials must always be stored in GitHub secrets to prevent unauthorized access:

```yaml
# CORRECT ✅
anthropic_api_key: ${{ secrets.ANTHROPIC_API_KEY }}
# OR
claude_code_oauth_token: ${{ secrets.CLAUDE_CODE_OAUTH_TOKEN }}

# NEVER DO THIS ❌
anthropic_api_key: "sk-ant-api03-..." # Exposed and vulnerable!
claude_code_oauth_token: "oauth_token_..." # Exposed and vulnerable!
```

### Setting Up GitHub Secrets

1. Go to your repository's Settings
2. Click on "Secrets and variables" → "Actions"
3. Click "New repository secret"
4. For authentication, choose one:
   - API Key: Name: `ANTHROPIC_API_KEY`, Value: Your Anthropic API key (starting with `sk-ant-`)
   - OAuth Token: Name: `CLAUDE_CODE_OAUTH_TOKEN`, Value: Your Claude Code OAuth token (Pro and Max users can generate this by running `claude setup-token` locally)
5. Click "Add secret"

### Best Practices for Authentication

1. ✅ Always use `${{ secrets.ANTHROPIC_API_KEY }}` or `${{ secrets.CLAUDE_CODE_OAUTH_TOKEN }}` in workflows
2. ✅ Never commit API keys or tokens to version control
3. ✅ Regularly rotate your API keys and tokens
4. ✅ Use environment secrets for organization-wide access
5. ❌ Never share API keys or tokens in pull requests or issues
6. ❌ Avoid logging workflow variables that might contain keys

## Security Best Practices

**⚠️ IMPORTANT: Never commit API keys directly to your repository! Always use GitHub Actions secrets.**

To securely use your Anthropic API key:

1. Add your API key as a repository secret:

   - Go to your repository's Settings
   - Navigate to "Secrets and variables" → "Actions"
   - Click "New repository secret"
   - Name it `ANTHROPIC_API_KEY`
   - Paste your API key as the value

2. Reference the secret in your workflow:
   ```yaml
   anthropic_api_key: ${{ secrets.ANTHROPIC_API_KEY }}
   ```

**Never do this:**

```yaml
# ❌ WRONG - Exposes your API key
anthropic_api_key: "sk-ant-..."
```

**Always do this:**

```yaml
# ✅ CORRECT - Uses GitHub secrets
anthropic_api_key: ${{ secrets.ANTHROPIC_API_KEY }}
```

This applies to all sensitive values including API keys, access tokens, and credentials.
We also recommend that you always use short-lived tokens when possible

## License

This project is licensed under the MIT License—see the LICENSE file for details.<|MERGE_RESOLUTION|>--- conflicted
+++ resolved
@@ -191,11 +191,8 @@
 | `claude_env`              | Custom environment variables to pass to Claude Code execution (YAML format)                                          | No       | ""        |
 | `settings`                | Claude Code settings as JSON string or path to settings JSON file                                                    | No       | ""        |
 | `additional_permissions`  | Additional permissions to enable. Currently supports 'actions: read' for viewing workflow results                    | No       | ""        |
-<<<<<<< HEAD
-| `allowed_domains`         | Restrict network access to these domains only (newline-separated).                                                   | No       | ""        |
-=======
+| `experimental_allowed_domains` | Restrict network access to these domains only (newline-separated).                                              | No       | ""        |
 | `use_commit_signing`      | Enable commit signing using GitHub's commit signature verification. When false, Claude uses standard git commands    | No       | `false`   |
->>>>>>> bf2400d4
 
 \*Required when using direct Anthropic API (default and when not using Bedrock or Vertex)
 
